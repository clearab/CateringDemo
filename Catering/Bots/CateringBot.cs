﻿// Copyright (c) Microsoft Corporation. All rights reserved.
// Licensed under the MIT License.

using System;
using System.Collections.Generic;
using System.IO;
using System.Threading;
using System.Threading.Tasks;
using Microsoft.Bot.Builder;
using Microsoft.Bot.Schema;
using AdaptiveCards.Templating;
using Newtonsoft.Json;
using Catering.Cards;
using Catering.Models;
using System.Net;
using AdaptiveCards;
using Newtonsoft.Json.Linq;
using System.Runtime.InteropServices.ComTypes;
using Microsoft.Bot.AdaptiveCards;
using System.Linq;
<<<<<<< HEAD
=======
using Microsoft.AspNetCore.Http.Features;
using Microsoft.Bot.Builder.Dialogs;
>>>>>>> 2efa1833

namespace Catering
{
    // This bot will respond to the user's input with an Adaptive Card.
    // Adaptive Cards are a way for developers to exchange card content
    // in a common and consistent way. A simple open card format enables
    // an ecosystem of shared tooling, seamless integration between apps,
    // and native cross-platform performance on any device.
    // For each user interaction, an instance of this class is created and the OnTurnAsync method is called.
    // This is a Transient lifetime service. Transient lifetime services are created
    // each time they're requested. For each Activity received, a new instance of this
    // class is created. Objects that are expensive to construct, or have a lifetime
    // beyond the single turn, should be carefully managed.

    public class CateringBot<TDialog> : ActivityHandler where TDialog : Dialog
    {
<<<<<<< HEAD
        private const string WelcomeText = "Welcome to the Adaptive Cards 2.0 Bot. This bot will introduce you to Action.Execute in Adaptive Cards. Type anything to get started.";
        private BotState _userState;
        private CateringDb _cateringDb;

        public CateringBot(UserState userState, CateringDb cateringDb)
        {
            _userState = userState;
            _cateringDb = cateringDb;
=======
        private const string WelcomeText = "Welcome to the Adaptive Cards 2.0 Bot. This bot will introduce you to Action.Execute in Adaptive Cards.";
        private BotState _userState;
        private CateringDb _cateringDb;
        private readonly CateringRecognizer _cateringRecognizer;
        private readonly Dialog _dialog;

        public CateringBot(UserState userState, CateringDb cateringDb, CateringRecognizer cateringRecognizer, TDialog dialog)
        {
            _userState = userState;
            _cateringDb = cateringDb;
            _cateringRecognizer = cateringRecognizer;
            _dialog = dialog;
>>>>>>> 2efa1833
        }

        public override async Task OnTurnAsync(ITurnContext turnContext, CancellationToken cancellationToken = default(CancellationToken))
        {
            await base.OnTurnAsync(turnContext, cancellationToken);

            await _userState.SaveChangesAsync(turnContext, false, cancellationToken);
        }

        protected override async Task OnMembersAddedAsync(IList<ChannelAccount> membersAdded, ITurnContext<IConversationUpdateActivity> turnContext, CancellationToken cancellationToken)
        {
            if (turnContext.Activity.ChannelId == "directline" || turnContext.Activity.ChannelId == "webchat")
            {
                await SendWelcomeMessageAsync(turnContext, cancellationToken);
            }
        }
        protected override async Task OnMessageActivityAsync(ITurnContext<IMessageActivity> turnContext, CancellationToken cancellationToken)
        {
            await _dialog.RunAsync(turnContext, _userState.CreateProperty<DialogState>(nameof(DialogState)), cancellationToken);
        }
        protected override async Task OnEndOfConversationActivityAsync(ITurnContext<IEndOfConversationActivity> turnContext, CancellationToken cancellationToken)
        {
            await _dialog.RunAsync(turnContext, _userState.CreateProperty<DialogState>(nameof(DialogState)), cancellationToken);
        }

        protected override async Task OnEventActivityAsync(ITurnContext<IEventActivity> turnContext, CancellationToken cancellationToken)
        {
            await _dialog.RunAsync(turnContext, _userState.CreateProperty<DialogState>(nameof(DialogState)), cancellationToken);
        }

        protected override async Task<InvokeResponse> OnInvokeActivityAsync(ITurnContext<IInvokeActivity> turnContext, CancellationToken cancellationToken)
        {
            if (AdaptiveCardInvokeValidator.IsAdaptiveCardAction(turnContext))
            {
                var userSA = _userState.CreateProperty<User>(nameof(User));
                var user = await userSA.GetAsync(turnContext, () => new User() { Id = turnContext.Activity.From.Id });

                try
                {
                    AdaptiveCardInvoke request = AdaptiveCardInvokeValidator.ValidateRequest(turnContext);

                    if (request.Action.Verb == "order")
                    {
                        var cardOptions = AdaptiveCardInvokeValidator.ValidateAction<CardOptions>(request);

                        // process action
                        var responseBody = await ProcessOrderAction(user, cardOptions);
                        
                        return CreateInvokeResponse(HttpStatusCode.OK, responseBody);
                    }
                    else
                    {
                        AdaptiveCardActionException.VerbNotSupported(request.Action.Type);
                    }
                }
                catch (AdaptiveCardActionException e)
                {
                    return CreateInvokeResponse(HttpStatusCode.OK, e.Response);
                }
            }

            return null;
        }

        private async Task<AdaptiveCardInvokeResponse> ProcessOrderAction(User user, CardOptions cardOptions)
        {
            if ((Card)cardOptions.currentCard == Card.Entre)
            {
                if (!string.IsNullOrEmpty(cardOptions.custom))
                {
                    if (!await _cateringRecognizer.ValidateEntre(cardOptions.custom))
                    {
                        return RedoEntreCardResponse(new Lunch() { Entre = cardOptions.custom });
                    }
                    cardOptions.option = cardOptions.custom;
                }

                user.Lunch.Entre = cardOptions.option;
            }
            else if ((Card)cardOptions.currentCard == Card.Drink)
            {
                if (!string.IsNullOrEmpty(cardOptions.custom))
                {
                    if (!await _cateringRecognizer.ValidateDrink(cardOptions.custom))
                    {
                        return RedoDrinkCardResponse(new Lunch() { Drink = cardOptions.custom });
                    }

                    cardOptions.option = cardOptions.custom;
                }

                user.Lunch.Drink = cardOptions.option;
            }

            AdaptiveCardInvokeResponse responseBody = null;
            switch ((Card)cardOptions.nextCardToSend)
            {
                case Card.Drink:
                    responseBody = DrinkCardResponse();
                    break;
                case Card.Entre:
                    responseBody = EntreCardResponse();
                    break;
                case Card.Review:
                    responseBody = ReviewCardResponse(user);
                    break;
                case Card.ReviewAll:
                    var latestOrders = await _cateringDb.GetRecentOrdersAsync();
                    responseBody = RecentOrdersCardResponse(latestOrders.Items);
                    break;
                case Card.Confirmation:
<<<<<<< HEAD
                    await _cateringDb.AddOrderAsync(user);
=======
                    await _cateringDb.UpsertOrderAsync(user);
>>>>>>> 2efa1833
                    responseBody = ConfirmationCardResponse();
                    break;
                default:
                    throw new NotImplementedException("No card matches that nextCardToSend.");
            }

            return responseBody;
        }

        private static InvokeResponse CreateInvokeResponse(HttpStatusCode statusCode, object body = null)
        {
            return new InvokeResponse()
            {
                Status = (int)statusCode,
                Body = body
            };
        }

        private static async Task SendWelcomeMessageAsync(ITurnContext turnContext, CancellationToken cancellationToken)
        {
            foreach (var member in turnContext.Activity.MembersAdded)
            {
                if (member.Id != turnContext.Activity.Recipient.Id)
                {
                    var message = MessageFactory.Text(WelcomeText);
                    await turnContext.SendActivityAsync(message, cancellationToken: cancellationToken);
                    await turnContext.SendActivityAsync($"Type anything to see a card here, type email to send a card through Outlook, or type recents to see recent orders.");
                }
            }
        }

        #region Cards As InvokeResponses

        private AdaptiveCardInvokeResponse CardResponse(string cardFileName)
        {
            return new AdaptiveCardInvokeResponse()
            {
                StatusCode = 200,
                Type = AdaptiveCard.ContentType,
                Value = new CardResource(cardFileName).AsJObject()
            };
        }

        private AdaptiveCardInvokeResponse CardResponse<T>(string cardFileName, T data)
        {
            return new AdaptiveCardInvokeResponse()
            {
                StatusCode = 200,
                Type = AdaptiveCard.ContentType,
                Value = new CardResource(cardFileName).AsJObject(data)
            };
        }

        private AdaptiveCardInvokeResponse DrinkCardResponse()
        {
            return CardResponse("DrinkOptions.json");
        }

        private AdaptiveCardInvokeResponse EntreCardResponse()
        {
            return CardResponse("EntreOptions.json");
        }

        private AdaptiveCardInvokeResponse ReviewCardResponse(User user)
        {
            return CardResponse("ReviewOrder.json", user.Lunch);
        }

<<<<<<< HEAD
        private AdaptiveCardInvokeResponse RecentOrdersCardResponse(IList<User> users)
        {
            return CardResponse("RecentOrders.json", 
                new
                {
                    users = users.Select(u => new 
                    { 
                        lunch = new
                        { 
                            entre = u.Lunch.Entre,
                            drink = u.Lunch.Drink,
                            orderTimestamp = TimeZoneInfo.ConvertTimeBySystemTimeZoneId(u.Lunch.OrderTimestamp, "Pacific Standard Time").ToString("g")
                        }
                    }).ToList()
                });
        }

        private AdaptiveCardInvokeResponse ConfirmationCardResponse()
=======
        private AdaptiveCardInvokeResponse RedoDrinkCardResponse(Lunch lunch)
>>>>>>> 2efa1833
        {
            return CardResponse("RedoDrinkOptions.json", lunch);
        }

        private AdaptiveCardInvokeResponse RedoEntreCardResponse(Lunch lunch)
        {
            return CardResponse("RedoEntreOptions.json", lunch);
        }

        private AdaptiveCardInvokeResponse RecentOrdersCardResponse(IList<User> users)
        {
            return CardResponse("RecentOrders.json", 
                new
                {
                    users = users.Select(u => new 
                    { 
                        lunch = new
                        { 
                            entre = u.Lunch.Entre,
                            drink = u.Lunch.Drink,
                            orderTimestamp = TimeZoneInfo.ConvertTimeBySystemTimeZoneId(u.Lunch.OrderTimestamp, "Pacific Standard Time").ToString("g")
                        }
                    }).ToList()
                });
        }

        private AdaptiveCardInvokeResponse ConfirmationCardResponse()
        {
            return CardResponse("Confirmation.json");
        }

        #endregion
    }
}<|MERGE_RESOLUTION|>--- conflicted
+++ resolved
@@ -18,11 +18,8 @@
 using System.Runtime.InteropServices.ComTypes;
 using Microsoft.Bot.AdaptiveCards;
 using System.Linq;
-<<<<<<< HEAD
-=======
 using Microsoft.AspNetCore.Http.Features;
 using Microsoft.Bot.Builder.Dialogs;
->>>>>>> 2efa1833
 
 namespace Catering
 {
@@ -39,16 +36,6 @@
 
     public class CateringBot<TDialog> : ActivityHandler where TDialog : Dialog
     {
-<<<<<<< HEAD
-        private const string WelcomeText = "Welcome to the Adaptive Cards 2.0 Bot. This bot will introduce you to Action.Execute in Adaptive Cards. Type anything to get started.";
-        private BotState _userState;
-        private CateringDb _cateringDb;
-
-        public CateringBot(UserState userState, CateringDb cateringDb)
-        {
-            _userState = userState;
-            _cateringDb = cateringDb;
-=======
         private const string WelcomeText = "Welcome to the Adaptive Cards 2.0 Bot. This bot will introduce you to Action.Execute in Adaptive Cards.";
         private BotState _userState;
         private CateringDb _cateringDb;
@@ -61,7 +48,6 @@
             _cateringDb = cateringDb;
             _cateringRecognizer = cateringRecognizer;
             _dialog = dialog;
->>>>>>> 2efa1833
         }
 
         public override async Task OnTurnAsync(ITurnContext turnContext, CancellationToken cancellationToken = default(CancellationToken))
@@ -173,11 +159,7 @@
                     responseBody = RecentOrdersCardResponse(latestOrders.Items);
                     break;
                 case Card.Confirmation:
-<<<<<<< HEAD
-                    await _cateringDb.AddOrderAsync(user);
-=======
                     await _cateringDb.UpsertOrderAsync(user);
->>>>>>> 2efa1833
                     responseBody = ConfirmationCardResponse();
                     break;
                 default:
@@ -246,7 +228,16 @@
             return CardResponse("ReviewOrder.json", user.Lunch);
         }
 
-<<<<<<< HEAD
+        private AdaptiveCardInvokeResponse RedoDrinkCardResponse(Lunch lunch)
+        {
+            return CardResponse("RedoDrinkOptions.json", lunch);
+        }
+
+        private AdaptiveCardInvokeResponse RedoEntreCardResponse(Lunch lunch)
+        {
+            return CardResponse("RedoEntreOptions.json", lunch);
+        }
+
         private AdaptiveCardInvokeResponse RecentOrdersCardResponse(IList<User> users)
         {
             return CardResponse("RecentOrders.json", 
@@ -265,36 +256,6 @@
         }
 
         private AdaptiveCardInvokeResponse ConfirmationCardResponse()
-=======
-        private AdaptiveCardInvokeResponse RedoDrinkCardResponse(Lunch lunch)
->>>>>>> 2efa1833
-        {
-            return CardResponse("RedoDrinkOptions.json", lunch);
-        }
-
-        private AdaptiveCardInvokeResponse RedoEntreCardResponse(Lunch lunch)
-        {
-            return CardResponse("RedoEntreOptions.json", lunch);
-        }
-
-        private AdaptiveCardInvokeResponse RecentOrdersCardResponse(IList<User> users)
-        {
-            return CardResponse("RecentOrders.json", 
-                new
-                {
-                    users = users.Select(u => new 
-                    { 
-                        lunch = new
-                        { 
-                            entre = u.Lunch.Entre,
-                            drink = u.Lunch.Drink,
-                            orderTimestamp = TimeZoneInfo.ConvertTimeBySystemTimeZoneId(u.Lunch.OrderTimestamp, "Pacific Standard Time").ToString("g")
-                        }
-                    }).ToList()
-                });
-        }
-
-        private AdaptiveCardInvokeResponse ConfirmationCardResponse()
         {
             return CardResponse("Confirmation.json");
         }

--- conflicted
+++ resolved
@@ -4,11 +4,7 @@
     top: 0;
     width: 100%;
     height: 100%;
-<<<<<<< HEAD
-    background-color: rgba(0, 0, 0, 0.2);
-=======
     background-color: rgba(0, 0, 0, 0.1);
->>>>>>> 2efa1833
     display: flex;
     justify-content: center;
     align-items: center;
